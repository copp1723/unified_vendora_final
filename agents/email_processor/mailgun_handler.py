"""
Mailgun webhook handler for VENDORA automotive data platform.
Receives emails with CSV attachments and triggers data processing pipeline.
"""

import os
import hashlib
import hmac
import json
import logging
from datetime import datetime
from typing import Dict, List, Optional, Any
import base64

<<<<<<< HEAD
=======
from flask import Flask, request, jsonify
from flask_cors import CORS
import pandas as pd
from pydantic import ValidationError

from .models import FeedbackRequest
from insights.feedback_engine import InsightFeedbackEngine, FeedbackType

>>>>>>> 9cb4ff0c
# Configure logging
logging.basicConfig(level=logging.INFO)
logger = logging.getLogger(__name__)

class MailgunWebhookHandler:
    """Handles Mailgun webhook requests and processes automotive data."""
    
    def __init__(self, config: Dict):
        self.config = config
        self.mailgun_private_key = config.get('MAILGUN_PRIVATE_API_KEY')
        self.data_storage_path = config.get('DATA_STORAGE_PATH', '/tmp/vendora_data')
        
        # Ensure data storage directory exists
        os.makedirs(self.data_storage_path, exist_ok=True)
        os.makedirs(f"{self.data_storage_path}/incoming", exist_ok=True)
        os.makedirs(f"{self.data_storage_path}/processed", exist_ok=True)
    
    def verify_signature(self, token: str, timestamp: str, signature: str) -> bool:
        """Verify Mailgun webhook signature for security."""
        if not self.mailgun_private_key:
            logger.warning("No Mailgun private key configured - skipping signature verification")
            # In a production environment, you might want to make this False if the key is missing
            # For now, allowing it to pass if no key is set, to simplify local dev if key is not set up.
            return True
            
        try:
            signature_string = f"{timestamp}{token}"
            expected_signature = hmac.new(
                key=self.mailgun_private_key.encode(),
                msg=signature_string.encode(),
                digestmod=hashlib.sha256
            ).hexdigest()
            
            return hmac.compare_digest(signature, expected_signature)
        except Exception as e:
            logger.error(f"Error verifying signature: {e}")
            return False
    
    def extract_dealer_id(self, email_data: Dict[str, Any]) -> str:
        """Extract dealer ID from email headers or sender."""
        # Mailgun often sends custom headers as 'message-headers'
        message_headers_raw = email_data.get('message-headers')
        dealer_id = None

        if message_headers_raw:
            try:
                message_headers = json.loads(message_headers_raw) if isinstance(message_headers_raw, str) else message_headers_raw
                # Headers are often a list of [name, value] pairs
                for header_pair in message_headers:
                    if isinstance(header_pair, list) and len(header_pair) == 2 and header_pair[0].lower() == 'x-dealer-id':
                        dealer_id = header_pair[1]
                        break
            except json.JSONDecodeError:
                logger.warning("Could not parse message-headers as JSON.")
            except Exception as e:
                logger.warning(f"Error processing message-headers: {e}")


        if not dealer_id:
            dealer_id = email_data.get('X-Dealer-ID') # Check top-level if not in message-headers

        if not dealer_id:
            sender = email_data.get('sender', '') or email_data.get('From', '')
            if '@' in sender:
                domain = sender.split('@')[1]
                dealer_id = domain.replace('.', '_').split('>')[0].strip() # Clean up potential trailing chars
            else:
                dealer_id = 'default_dealer'
        
        return dealer_id
    
    def extract_csv_attachments(self, email_data: Dict[str, Any]) -> List[Dict[str, Any]]:
        """Extract CSV attachments from email data."""
        attachments = []
        
        # Mailgun provides attachments in a list under 'attachments'
        # or as 'attachment-x' for form data. We should primarily rely on 'attachments' if available (JSON).
        
        if 'attachments' in email_data and isinstance(email_data['attachments'], list):
            for attachment_data in email_data['attachments']:
                content_type = attachment_data.get('content-type', '')
                filename = attachment_data.get('name', 'unknown.csv') # Mailgun uses 'name' for filename
                
                if 'csv' in content_type.lower() or filename.lower().endswith('.csv'):
                    # Content is usually base64 encoded by Mailgun when sent as JSON
                    # However, the 'content' field might not exist if it's a large file and 'url' is used.
                    # For this implementation, we assume content is directly available or handled by Mailgun's parsing.
                    # If Mailgun sends form-data, it might be directly in 'attachment-x'.
                    # This handler expects the content to be decoded by the FastAPI layer if it's form data.
                    # For JSON payload, Mailgun might provide 'content' directly (often not for files) or a URL.
                    # This version will assume 'content' is provided as a string (potentially base64 encoded).
                    # A more robust solution would handle fetching from 'url' if 'content' is missing.

                    # Mailgun's webhook structure for attachments (when received as JSON) might have 'content'
                    # but it's often not the actual file content but metadata.
                    # The actual file content is typically accessed via form fields 'attachment-x'
                    # or downloaded via a URL provided in the 'attachments' array.
                    # For simplicity, this example will assume the content is directly available in the `email_data`
                    # passed to this function, which the FastAPI endpoint will need to prepare.
                    # Let's assume `email_data` might contain `attachment-1`, `attachment-2` etc.
                    # if parsed from form-data by FastAPI.

                    # This method needs to be more flexible based on how FastAPI presents the data.
                    # For now, let's assume the FastAPI endpoint will populate a simplified structure.
                    # The plan was to adapt `process_webhook` to accept FastAPI's `Request` object.
                    # The endpoint will extract files and pass them.
                    # So, this function will receive a list of dicts directly.
                    pass # This logic will be simplified as the FastAPI endpoint will handle file extraction.

        # Simplified: assume attachments are passed in a specific format by the calling FastAPI endpoint
        # The FastAPI endpoint will be responsible for extracting file content (e.g., from UploadFile)
        # and passing it to `process_webhook`, which then calls this.
        # Let's adjust `process_webhook` and the FastAPI endpoint to handle this.
        # For now, this function will expect `email_data` to contain a pre-processed list of attachments.

        processed_attachments = []
        raw_attachments = email_data.get('parsed_attachments', []) # Expecting this from FastAPI layer

        for att in raw_attachments:
            filename = att.get('filename', 'unknown.csv')
            content = att.get('content', '') # Expecting decoded content string
            content_type = att.get('content_type', '')

            if ('csv' in content_type.lower() or filename.lower().endswith('.csv')) and content:
                 processed_attachments.append({
                    'filename': filename,
                    'content': content, # Expecting already decoded string content
                    'content_type': content_type
                })
            elif not content:
                logger.warning(f"Attachment {filename} has no content.")

        return processed_attachments

    def store_csv_file(self, dealer_id: str, filename: str, content: str) -> Optional[str]:
        """Store CSV file in the data storage with proper naming convention.
        Content is expected to be a decoded string.
        """
        timestamp = datetime.now().strftime('%Y%m%d_%H%M%S')
        clean_filename = "".join(c if c.isalnum() or c in ['.', '_', '-'] else '_' for c in filename)
        if not clean_filename.endswith('.csv'):
            clean_filename += '.csv'
        
        storage_filename = f"{timestamp}-{clean_filename}"
        dealer_dir = os.path.join(self.data_storage_path, 'incoming', dealer_id)
        os.makedirs(dealer_dir, exist_ok=True)
        
        file_path = os.path.join(dealer_dir, storage_filename)
        
        try:
            if content:
                # Content is already a string, write directly
                with open(file_path, 'w', encoding='utf-8') as f:
                    f.write(content)
                logger.info(f"Stored CSV file: {file_path}")
                return file_path
            else:
                logger.warning(f"No content found for attachment: {filename}")
                return None
                
        except Exception as e:
            logger.error(f"Error storing CSV file {filename}: {e}")
            return None
    
    async def process_webhook(self, request_data: Dict[str, Any], parsed_attachments: List[Dict[str, Any]]) -> Dict[str, Any]:
        """
        Process incoming Mailgun webhook request.
        request_data: The parsed JSON or form data from the webhook.
        parsed_attachments: A list of dictionaries, where each dict has 'filename', 'content' (decoded string), 'content_type'.
        """
        try:
            # Signature verification (assuming signature components are top-level in request_data)
            # Mailgun usually sends signature data in a 'signature' dictionary for JSON,
            # or as separate fields ('token', 'timestamp', 'signature') for form data.
            sig_data = request_data.get('signature', {})
            token = sig_data.get('token') or request_data.get('token')
            timestamp = sig_data.get('timestamp') or request_data.get('timestamp')
            signature = sig_data.get('signature') or request_data.get('signature') # field name from Mailgun is 'signature'
            
            if token and timestamp and signature:
                if not self.verify_signature(token, str(timestamp), signature): # timestamp needs to be string
                    logger.warning("Invalid signature for webhook request.")
                    return {'error': 'Invalid signature', 'status': 'failed'}
            else:
                # If signature parts are missing, log it. Depending on policy, might reject.
                logger.warning("Signature components missing in webhook data. Skipping verification.")


            # Extract dealer ID from the main body of the request data
            # This might contain fields like 'sender', 'To', 'From', 'subject', etc.
            # Also custom headers if Mailgun includes them (e.g. 'message-headers').
            dealer_id = self.extract_dealer_id(request_data)
            logger.info(f"Processing email for dealer: {dealer_id}")
            
            # Use pre-parsed attachments passed from the FastAPI endpoint
            # The `extract_csv_attachments` function is now simpler and expects this format.
            # This avoids MailgunWebhookHandler needing to know about FastAPI's UploadFile.
            csv_attachments = self.extract_csv_attachments({'parsed_attachments': parsed_attachments})
            
            if not csv_attachments:
                logger.info("No CSV attachments found or processed from email")
                return {'message': 'No valid CSV attachments found', 'status': 'success_no_files'}
            
            stored_files_paths = []
            for attachment in csv_attachments:
                file_path = self.store_csv_file(
                    dealer_id, 
                    attachment['filename'], 
                    attachment['content'] # content is already a decoded string
                )
                if file_path:
                    stored_files_paths.append(file_path)
            
            logger.info(f"Processed {len(stored_files_paths)} CSV files for dealer {dealer_id}")
            
            # TODO: Trigger data analysis pipeline here
            
            return {
                'message': f'Successfully processed {len(stored_files_paths)} CSV files',
                'dealer_id': dealer_id,
                'files_processed_count': len(stored_files_paths),
                'file_paths': stored_files_paths, # Good for debugging/logging
                'status': 'success'
            }
            
        except Exception as e:
            logger.exception(f"Error processing webhook: {e}") # Use logger.exception for stack trace
            return {'error': str(e), 'status': 'failed'}

<<<<<<< HEAD
# Removed Flask create_app and if __name__ == '__main__' block
# This file now only contains the MailgunWebhookHandler class.
# Pandas import was not used, so it's removed. If CSV processing beyond storage is needed later, it can be re-added.
# json import is used by extract_dealer_id for message-headers.
=======

def create_app(config: Dict) -> Flask:
    """Create and configure Flask application."""
    app = Flask(__name__)
    CORS(app)  # Enable CORS for all routes
    
    # Initialize webhook handler
    webhook_handler = MailgunWebhookHandler(config)
    
    # Initialize Feedback Engine
    feedback_engine = InsightFeedbackEngine()

    @app.route('/webhook/mailgun', methods=['POST'])
    def mailgun_webhook():
        """Handle Mailgun webhook requests."""
        try:
            # Get request data
            if request.is_json:
                data = request.get_json()
            else:
                data = request.form.to_dict()
            
            # Process the webhook
            result = webhook_handler.process_webhook(data)
            
            # Return response
            if result.get('status') == 'success':
                return jsonify(result), 200
            else:
                return jsonify(result), 400
                
        except Exception as e:
            logger.error(f"Error in webhook endpoint: {e}")
            return jsonify({'error': str(e), 'status': 'failed'}), 500
    
    @app.route('/health', methods=['GET'])
    def health_check():
        """Health check endpoint."""
        return jsonify({'status': 'healthy', 'service': 'vendora-mailgun-handler'}), 200
    
    @app.route('/api/v1/task/<task_id>/feedback', methods=['POST'])
    def task_feedback(task_id: str):
        """Receive feedback for a task."""
        try:
            feedback_data = FeedbackRequest(**request.json)
        except ValidationError as e:
            return jsonify({"error": "Invalid request body", "details": e.errors()}), 400
        except Exception as e:
            logger.error(f"Error parsing feedback request: {e}")
            return jsonify({"error": "Invalid request body"}), 400

        try:
            feedback_id = feedback_engine.add_feedback(
                insight_id=task_id,  # Assuming task_id corresponds to insight_id
                user_id=feedback_data.user_id,
                feedback_type=feedback_data.feedback_type,
                rating=feedback_data.rating,
                thumbs_up=feedback_data.thumbs_up,
                text_feedback=feedback_data.text_feedback,
                structured_feedback=feedback_data.structured_feedback,
                expected_vs_actual=feedback_data.expected_vs_actual,
                metadata=feedback_data.metadata
            )
            return jsonify({"message": "Feedback received", "feedback_id": feedback_id, "task_id": task_id}), 201
        except Exception as e:
            logger.error(f"Error adding feedback for task {task_id}: {e}")
            return jsonify({"error": "Failed to process feedback"}), 500

    return app


if __name__ == '__main__':
    # Load configuration from environment
    from dotenv import load_dotenv
    load_dotenv()
    
    config = {
        'MAILGUN_PRIVATE_API_KEY': os.getenv('MAILGUN_PRIVATE_API_KEY'),
        'DATA_STORAGE_PATH': os.getenv('DATA_STORAGE_PATH', '/tmp/vendora_data')
    }
    
    # Create and run the app
    app = create_app(config)
    app.run(host='0.0.0.0', port=5000, debug=True)
>>>>>>> 9cb4ff0c
<|MERGE_RESOLUTION|>--- conflicted
+++ resolved
@@ -9,11 +9,9 @@
 import json
 import logging
 from datetime import datetime
-from typing import Dict, List, Optional, Any
+from typing import Dict, List, Optional
 import base64
 
-<<<<<<< HEAD
-=======
 from flask import Flask, request, jsonify
 from flask_cors import CORS
 import pandas as pd
@@ -22,7 +20,6 @@
 from .models import FeedbackRequest
 from insights.feedback_engine import InsightFeedbackEngine, FeedbackType
 
->>>>>>> 9cb4ff0c
 # Configure logging
 logging.basicConfig(level=logging.INFO)
 logger = logging.getLogger(__name__)
@@ -44,12 +41,13 @@
         """Verify Mailgun webhook signature for security."""
         if not self.mailgun_private_key:
             logger.warning("No Mailgun private key configured - skipping signature verification")
-            # In a production environment, you might want to make this False if the key is missing
-            # For now, allowing it to pass if no key is set, to simplify local dev if key is not set up.
             return True
             
         try:
+            # Create the signature string
             signature_string = f"{timestamp}{token}"
+            
+            # Calculate expected signature
             expected_signature = hmac.new(
                 key=self.mailgun_private_key.encode(),
                 msg=signature_string.encode(),
@@ -61,111 +59,58 @@
             logger.error(f"Error verifying signature: {e}")
             return False
     
-    def extract_dealer_id(self, email_data: Dict[str, Any]) -> str:
+    def extract_dealer_id(self, email_data: Dict) -> str:
         """Extract dealer ID from email headers or sender."""
-        # Mailgun often sends custom headers as 'message-headers'
-        message_headers_raw = email_data.get('message-headers')
-        dealer_id = None
-
-        if message_headers_raw:
-            try:
-                message_headers = json.loads(message_headers_raw) if isinstance(message_headers_raw, str) else message_headers_raw
-                # Headers are often a list of [name, value] pairs
-                for header_pair in message_headers:
-                    if isinstance(header_pair, list) and len(header_pair) == 2 and header_pair[0].lower() == 'x-dealer-id':
-                        dealer_id = header_pair[1]
-                        break
-            except json.JSONDecodeError:
-                logger.warning("Could not parse message-headers as JSON.")
-            except Exception as e:
-                logger.warning(f"Error processing message-headers: {e}")
-
-
+        # Try to get dealer ID from custom header first
+        dealer_id = email_data.get('X-Dealer-ID')
+        
         if not dealer_id:
-            dealer_id = email_data.get('X-Dealer-ID') # Check top-level if not in message-headers
-
-        if not dealer_id:
-            sender = email_data.get('sender', '') or email_data.get('From', '')
+            # Extract from sender email domain or use a default
+            sender = email_data.get('sender', '')
             if '@' in sender:
                 domain = sender.split('@')[1]
-                dealer_id = domain.replace('.', '_').split('>')[0].strip() # Clean up potential trailing chars
+                # Use domain as dealer ID (simplified approach)
+                dealer_id = domain.replace('.', '_')
             else:
                 dealer_id = 'default_dealer'
         
         return dealer_id
     
-    def extract_csv_attachments(self, email_data: Dict[str, Any]) -> List[Dict[str, Any]]:
+    def extract_csv_attachments(self, email_data: Dict) -> List[Dict]:
         """Extract CSV attachments from email data."""
         attachments = []
         
-        # Mailgun provides attachments in a list under 'attachments'
-        # or as 'attachment-x' for form data. We should primarily rely on 'attachments' if available (JSON).
-        
-        if 'attachments' in email_data and isinstance(email_data['attachments'], list):
-            for attachment_data in email_data['attachments']:
-                content_type = attachment_data.get('content-type', '')
-                filename = attachment_data.get('name', 'unknown.csv') # Mailgun uses 'name' for filename
-                
-                if 'csv' in content_type.lower() or filename.lower().endswith('.csv'):
-                    # Content is usually base64 encoded by Mailgun when sent as JSON
-                    # However, the 'content' field might not exist if it's a large file and 'url' is used.
-                    # For this implementation, we assume content is directly available or handled by Mailgun's parsing.
-                    # If Mailgun sends form-data, it might be directly in 'attachment-x'.
-                    # This handler expects the content to be decoded by the FastAPI layer if it's form data.
-                    # For JSON payload, Mailgun might provide 'content' directly (often not for files) or a URL.
-                    # This version will assume 'content' is provided as a string (potentially base64 encoded).
-                    # A more robust solution would handle fetching from 'url' if 'content' is missing.
-
-                    # Mailgun's webhook structure for attachments (when received as JSON) might have 'content'
-                    # but it's often not the actual file content but metadata.
-                    # The actual file content is typically accessed via form fields 'attachment-x'
-                    # or downloaded via a URL provided in the 'attachments' array.
-                    # For simplicity, this example will assume the content is directly available in the `email_data`
-                    # passed to this function, which the FastAPI endpoint will need to prepare.
-                    # Let's assume `email_data` might contain `attachment-1`, `attachment-2` etc.
-                    # if parsed from form-data by FastAPI.
-
-                    # This method needs to be more flexible based on how FastAPI presents the data.
-                    # For now, let's assume the FastAPI endpoint will populate a simplified structure.
-                    # The plan was to adapt `process_webhook` to accept FastAPI's `Request` object.
-                    # The endpoint will extract files and pass them.
-                    # So, this function will receive a list of dicts directly.
-                    pass # This logic will be simplified as the FastAPI endpoint will handle file extraction.
-
-        # Simplified: assume attachments are passed in a specific format by the calling FastAPI endpoint
-        # The FastAPI endpoint will be responsible for extracting file content (e.g., from UploadFile)
-        # and passing it to `process_webhook`, which then calls this.
-        # Let's adjust `process_webhook` and the FastAPI endpoint to handle this.
-        # For now, this function will expect `email_data` to contain a pre-processed list of attachments.
-
-        processed_attachments = []
-        raw_attachments = email_data.get('parsed_attachments', []) # Expecting this from FastAPI layer
-
-        for att in raw_attachments:
-            filename = att.get('filename', 'unknown.csv')
-            content = att.get('content', '') # Expecting decoded content string
-            content_type = att.get('content_type', '')
-
-            if ('csv' in content_type.lower() or filename.lower().endswith('.csv')) and content:
-                 processed_attachments.append({
-                    'filename': filename,
-                    'content': content, # Expecting already decoded string content
-                    'content_type': content_type
-                })
-            elif not content:
-                logger.warning(f"Attachment {filename} has no content.")
-
-        return processed_attachments
-
-    def store_csv_file(self, dealer_id: str, filename: str, content: str) -> Optional[str]:
-        """Store CSV file in the data storage with proper naming convention.
-        Content is expected to be a decoded string.
-        """
+        # Check for attachments in the email data
+        attachment_count = int(email_data.get('attachment-count', 0))
+        
+        for i in range(1, attachment_count + 1):
+            attachment_key = f'attachment-{i}'
+            content_type_key = f'content-type-{i}'
+            
+            if attachment_key in email_data:
+                content_type = email_data.get(content_type_key, '')
+                
+                # Check if it's a CSV file
+                if 'csv' in content_type.lower() or email_data.get(attachment_key, '').endswith('.csv'):
+                    attachments.append({
+                        'filename': email_data.get(attachment_key, f'attachment_{i}.csv'),
+                        'content': email_data.get(f'attachment-{i}', ''),
+                        'content_type': content_type
+                    })
+        
+        return attachments
+    
+    def store_csv_file(self, dealer_id: str, filename: str, content: str) -> str:
+        """Store CSV file in the data storage with proper naming convention."""
+        # Create timestamp for filename
         timestamp = datetime.now().strftime('%Y%m%d_%H%M%S')
-        clean_filename = "".join(c if c.isalnum() or c in ['.', '_', '-'] else '_' for c in filename)
+        
+        # Clean filename
+        clean_filename = filename.replace(' ', '_').replace('..', '_')
         if not clean_filename.endswith('.csv'):
             clean_filename += '.csv'
         
+        # Create storage path following the pattern: /incoming/{dealer_id}/{YYYYMMDD}-{filename}.csv
         storage_filename = f"{timestamp}-{clean_filename}"
         dealer_dir = os.path.join(self.data_storage_path, 'incoming', dealer_id)
         os.makedirs(dealer_dir, exist_ok=True)
@@ -173,10 +118,19 @@
         file_path = os.path.join(dealer_dir, storage_filename)
         
         try:
+            # Decode base64 content if needed
             if content:
-                # Content is already a string, write directly
+                try:
+                    # Try to decode as base64 first
+                    decoded_content = base64.b64decode(content).decode('utf-8')
+                except:
+                    # If that fails, treat as plain text
+                    decoded_content = content
+                
+                # Write to file
                 with open(file_path, 'w', encoding='utf-8') as f:
-                    f.write(content)
+                    f.write(decoded_content)
+                
                 logger.info(f"Stored CSV file: {file_path}")
                 return file_path
             else:
@@ -187,77 +141,58 @@
             logger.error(f"Error storing CSV file {filename}: {e}")
             return None
     
-    async def process_webhook(self, request_data: Dict[str, Any], parsed_attachments: List[Dict[str, Any]]) -> Dict[str, Any]:
-        """
-        Process incoming Mailgun webhook request.
-        request_data: The parsed JSON or form data from the webhook.
-        parsed_attachments: A list of dictionaries, where each dict has 'filename', 'content' (decoded string), 'content_type'.
-        """
-        try:
-            # Signature verification (assuming signature components are top-level in request_data)
-            # Mailgun usually sends signature data in a 'signature' dictionary for JSON,
-            # or as separate fields ('token', 'timestamp', 'signature') for form data.
-            sig_data = request_data.get('signature', {})
-            token = sig_data.get('token') or request_data.get('token')
-            timestamp = sig_data.get('timestamp') or request_data.get('timestamp')
-            signature = sig_data.get('signature') or request_data.get('signature') # field name from Mailgun is 'signature'
-            
-            if token and timestamp and signature:
-                if not self.verify_signature(token, str(timestamp), signature): # timestamp needs to be string
-                    logger.warning("Invalid signature for webhook request.")
+    def process_webhook(self, request_data: Dict) -> Dict:
+        """Process incoming Mailgun webhook request."""
+        try:
+            # Verify signature if available
+            signature_data = request_data.get('signature', {})
+            if signature_data:
+                token = signature_data.get('token', '')
+                timestamp = signature_data.get('timestamp', '')
+                signature = signature_data.get('signature', '')
+                
+                if not self.verify_signature(token, timestamp, signature):
                     return {'error': 'Invalid signature', 'status': 'failed'}
-            else:
-                # If signature parts are missing, log it. Depending on policy, might reject.
-                logger.warning("Signature components missing in webhook data. Skipping verification.")
-
-
-            # Extract dealer ID from the main body of the request data
-            # This might contain fields like 'sender', 'To', 'From', 'subject', etc.
-            # Also custom headers if Mailgun includes them (e.g. 'message-headers').
+            
+            # Extract dealer ID
             dealer_id = self.extract_dealer_id(request_data)
             logger.info(f"Processing email for dealer: {dealer_id}")
             
-            # Use pre-parsed attachments passed from the FastAPI endpoint
-            # The `extract_csv_attachments` function is now simpler and expects this format.
-            # This avoids MailgunWebhookHandler needing to know about FastAPI's UploadFile.
-            csv_attachments = self.extract_csv_attachments({'parsed_attachments': parsed_attachments})
-            
-            if not csv_attachments:
-                logger.info("No CSV attachments found or processed from email")
-                return {'message': 'No valid CSV attachments found', 'status': 'success_no_files'}
-            
-            stored_files_paths = []
-            for attachment in csv_attachments:
+            # Extract CSV attachments
+            attachments = self.extract_csv_attachments(request_data)
+            
+            if not attachments:
+                logger.info("No CSV attachments found in email")
+                return {'message': 'No CSV attachments found', 'status': 'success'}
+            
+            # Store each CSV file
+            stored_files = []
+            for attachment in attachments:
                 file_path = self.store_csv_file(
                     dealer_id, 
                     attachment['filename'], 
-                    attachment['content'] # content is already a decoded string
+                    attachment['content']
                 )
                 if file_path:
-                    stored_files_paths.append(file_path)
-            
-            logger.info(f"Processed {len(stored_files_paths)} CSV files for dealer {dealer_id}")
+                    stored_files.append(file_path)
+            
+            # Log the processing result
+            logger.info(f"Processed {len(stored_files)} CSV files for dealer {dealer_id}")
             
             # TODO: Trigger data analysis pipeline here
+            # This will be implemented in the next phase
             
             return {
-                'message': f'Successfully processed {len(stored_files_paths)} CSV files',
+                'message': f'Successfully processed {len(stored_files)} CSV files',
                 'dealer_id': dealer_id,
-                'files_processed_count': len(stored_files_paths),
-                'file_paths': stored_files_paths, # Good for debugging/logging
+                'files_processed': len(stored_files),
                 'status': 'success'
             }
             
         except Exception as e:
-            logger.exception(f"Error processing webhook: {e}") # Use logger.exception for stack trace
+            logger.error(f"Error processing webhook: {e}")
             return {'error': str(e), 'status': 'failed'}
 
-<<<<<<< HEAD
-# Removed Flask create_app and if __name__ == '__main__' block
-# This file now only contains the MailgunWebhookHandler class.
-# Pandas import was not used, so it's removed. If CSV processing beyond storage is needed later, it can be re-added.
-# json import is used by extract_dealer_id for message-headers.
-=======
 
 def create_app(config: Dict) -> Flask:
     """Create and configure Flask application."""
@@ -342,4 +277,3 @@
     # Create and run the app
     app = create_app(config)
     app.run(host='0.0.0.0', port=5000, debug=True)
->>>>>>> 9cb4ff0c
